<<<<<<< HEAD
"use client"

import * as React from "react"
import { useState } from "react"
import { motion, AnimatePresence } from "framer-motion"
import { Menu, X, Moon, Sun, LogOut, User } from "lucide-react"
=======
import { Moon, Sun, LogOut, User, Home, Sparkles } from 'lucide-react';
>>>>>>> fa50a9c5
import { useTheme } from '@/contexts/ThemeContext';
import { useAuth } from '@/contexts/AuthContext';
import { Button } from '@/components/ui/button';
import { useNavigate } from 'react-router-dom';

const TopBar = () => {
  const [isOpen, setIsOpen] = useState(false)
  const { isDark, toggleTheme } = useTheme();
  const { user, logout } = useAuth();
  const navigate = useNavigate();

  const toggleMenu = () => setIsOpen(!isOpen)

  const handleLogout = () => {
    logout();
    navigate('/');
  };

  return (
    <div className="fixed top-0 left-0 right-0 flex justify-center py-6 px-4 bg-background z-50">
      <div className="flex items-center justify-between px-6 py-3 bg-background rounded-full shadow-lg w-full max-w-3xl border border-border">
        <div className="flex items-center">
          <motion.div
            className="w-8 h-8 mr-2"
            initial={{ scale: 0.8 }}
            animate={{ scale: 1 }}
            whileHover={{ rotate: 10 }}
            transition={{ duration: 0.3 }}
          >
          
          </motion.div>
          <span className="text-xl font-bold tracking-tight text-foreground">SlideGen</span>
        </div>
        
<<<<<<< HEAD
        {/* Desktop Navigation */}
        <nav className="hidden md:flex items-center space-x-8">
          {["Home", "Editor", "Presentations"].map((item) => (
            <motion.div
              key={item}
              initial={{ opacity: 0, y: -10 }}
              animate={{ opacity: 1, y: 0 }}
              transition={{ duration: 0.3 }}
              whileHover={{ scale: 1.05 }}
            >
              <a 
                href={item === "Home" ? "/home" : item === "Editor" ? "/editor" : item === "Presentations" ? "/presentations" : "/home"}
                className="text-sm text-foreground hover:text-muted-foreground transition-colors font-medium"
              >
                {item}
              </a>
            </motion.div>
          ))}
        </nav>

        {/* Desktop CTA Buttons */}
        <div className="hidden md:flex items-center space-x-4">
          <motion.div
            className="flex items-center"
            initial={{ opacity: 0, x: 20 }}
            animate={{ opacity: 1, x: 0 }}
            transition={{ duration: 0.3, delay: 0.2 }}
            whileHover={{ scale: 1.05 }}
=======
        <div className="flex items-center gap-4">
          {user && (
            <>
              <Button
                variant="ghost"
                onClick={() => navigate('/home')}
                className="flex items-center gap-2"
              >
                <Home className="h-4 w-4" />
                Home
              </Button>
              <Button
                variant="ghost"
                onClick={() => navigate('/ai-test')}
                className="flex items-center gap-2"
              >
                <Sparkles className="h-4 w-4" />
                AI Test
              </Button>
            </>
          )}
          
          <Button
            variant="ghost"
            size="icon"
            onClick={toggleTheme}
            className="rounded-full"
>>>>>>> fa50a9c5
          >
            <Button
              variant="ghost"
              size="icon"
              onClick={toggleTheme}
              className="rounded-full"
            >
              {isDark ? <Sun className="h-5 w-5" /> : <Moon className="h-5 w-5" />}
            </Button>
          </motion.div>
          
          {user ? (
            <>
              <div className="flex items-center gap-2 px-3 py-1 rounded-full border border-border">
                <User className="h-4 w-4" />
                <span className="text-sm font-medium">{user.name}</span>
              </div>
              <Button
                variant="ghost"
                size="icon"
                onClick={handleLogout}
                className="rounded-full"
              >
                <LogOut className="h-5 w-5" />
              </Button>
            </>
          ) : (
            <motion.div
              initial={{ opacity: 0, x: 20 }}
              animate={{ opacity: 1, x: 0 }}
              transition={{ duration: 0.3, delay: 0.2 }}
              whileHover={{ scale: 1.05 }}
            >
              <a
                href="/login"
                className="inline-flex items-center justify-center px-5 py-2 text-sm text-primary-foreground bg-primary rounded-full hover:bg-muted transition-colors"
              >
                Get Started
              </a>
            </motion.div>
          )}
        </div>

        {/* Mobile Menu Button */}
        <motion.button className="md:hidden flex items-center" onClick={toggleMenu} whileTap={{ scale: 0.9 }}>
          <Menu className="h-6 w-6 text-foreground" />
        </motion.button>
      </div>

      {/* Mobile Menu Overlay */}
      <AnimatePresence>
        {isOpen && (
          <motion.div
            className="fixed inset-0 bg-background z-50 pt-24 px-6 md:hidden"
            initial={{ opacity: 0, x: "100%" }}
            animate={{ opacity: 1, x: 0 }}
            exit={{ opacity: 0, x: "100%" }}
            transition={{ type: "spring", damping: 25, stiffness: 300 }}
          >
            <motion.button
              className="absolute top-6 right-6 p-2"
              onClick={toggleMenu}
              whileTap={{ scale: 0.9 }}
              initial={{ opacity: 0 }}
              animate={{ opacity: 1 }}
              transition={{ delay: 0.2 }}
            >
              <X className="h-6 w-6 text-foreground" />
            </motion.button>
            <div className="flex flex-col space-y-6">
              {["Home", "Features", "Pricing", "Documentation"].map((item, i) => (
                <motion.div
                  key={item}
                  initial={{ opacity: 0, x: 20 }}
                  animate={{ opacity: 1, x: 0 }}
                  transition={{ delay: i * 0.1 + 0.1 }}
                  exit={{ opacity: 0, x: 20 }}
                >
                  <a 
                    href={item === "Home" ? "/" : item === "Features" ? "/#features" : item === "Pricing" ? "/#pricing" : "/docs"}
                    className="text-base text-foreground font-medium" 
                    onClick={toggleMenu}
                  >
                    {item}
                  </a>
                </motion.div>
              ))}

              <div className="flex items-center justify-between pt-6">
                <Button
                  variant="ghost"
                  size="icon"
                  onClick={toggleTheme}
                  className="rounded-full"
                >
                  {isDark ? <Sun className="h-5 w-5" /> : <Moon className="h-5 w-5" />}
                </Button>
                
                {user ? (
                  <Button
                    variant="ghost"
                    size="sm"
                    onClick={() => {
                      handleLogout();
                      toggleMenu();
                    }}
                    className="rounded-full"
                  >
                    <LogOut className="h-4 w-4 mr-2" />
                    Logout
                  </Button>
                ) : (
                  <motion.div
                    initial={{ opacity: 0, y: 20 }}
                    animate={{ opacity: 1, y: 0 }}
                    transition={{ delay: 0.5 }}
                    exit={{ opacity: 0, y: 20 }}
                  >
                    <a
                      href="/login"
                      className="inline-flex items-center justify-center px-5 py-2 text-base text-primary-foreground bg-primary rounded-full hover:bg-muted transition-colors"
                      onClick={toggleMenu}
                    >
                      Get Started
                    </a>
                  </motion.div>
                )}
              </div>
            </div>
          </motion.div>
        )}
      </AnimatePresence>
    </div>
  )
}

export { TopBar }<|MERGE_RESOLUTION|>--- conflicted
+++ resolved
@@ -1,13 +1,10 @@
-<<<<<<< HEAD
 "use client"
 
 import * as React from "react"
 import { useState } from "react"
 import { motion, AnimatePresence } from "framer-motion"
 import { Menu, X, Moon, Sun, LogOut, User } from "lucide-react"
-=======
 import { Moon, Sun, LogOut, User, Home, Sparkles } from 'lucide-react';
->>>>>>> fa50a9c5
 import { useTheme } from '@/contexts/ThemeContext';
 import { useAuth } from '@/contexts/AuthContext';
 import { Button } from '@/components/ui/button';
@@ -42,7 +39,6 @@
           <span className="text-xl font-bold tracking-tight text-foreground">SlideGen</span>
         </div>
         
-<<<<<<< HEAD
         {/* Desktop Navigation */}
         <nav className="hidden md:flex items-center space-x-8">
           {["Home", "Editor", "Presentations"].map((item) => (
@@ -71,7 +67,6 @@
             animate={{ opacity: 1, x: 0 }}
             transition={{ duration: 0.3, delay: 0.2 }}
             whileHover={{ scale: 1.05 }}
-=======
         <div className="flex items-center gap-4">
           {user && (
             <>
@@ -99,7 +94,6 @@
             size="icon"
             onClick={toggleTheme}
             className="rounded-full"
->>>>>>> fa50a9c5
           >
             <Button
               variant="ghost"
